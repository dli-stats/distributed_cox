import collections
import itertools

Param = collections.namedtuple("Param", "N K nk p")

# Plan 1
plan1_settings = [
    Param(500, 5, (100,) * 5, "Ber(0.5); N(0,1); Ber(0.5)"),
    Param(500, 5, (50,) * 3 + (175,) * 2, "Ber(0.5); N(0,1); Ber(0.5)"),
    Param(500, 10, (50,) * 10, "Ber(0.5); N(0,1); Ber(0.5)"),
    Param(500, 10, (25,) * 5 + (75,) * 5, "Ber(0.5); N(0,1); Ber(0.5)"),
    Param(500, 3, (166, 167, 167),
          "Ber(0.5); N(0,1); Ber(0.3); N(0,0.25); Ber(0.7)"),
    Param(500, 3, (83, 166, 251),
          "Ber(0.5); N(0,1); Ber(0.3); N(0,0.25); Ber(0.7)"),
    Param(
        500, 3, (166, 167, 167),
        "Ber(0.5); N(0,1); Ber(0.3); N(0,0.25); Ber(0.7); N(0, 0.5); Ber(0.2)"),
    Param(
        500, 3, (83, 166, 251),
        "Ber(0.5); N(0,1); Ber(0.3); N(0,0.25); Ber(0.7); N(0, 0.5); Ber(0.2)"),
    Param(500, 5, (100,) * 5,
          "Ber(0.5); N(0,1); Ber(0.3); N(0,0.25); Ber(0.7)"),
    Param(500, 5, (50,) * 3 + (175,) * 2,
          "Ber(0.5); N(0,1); Ber(0.3); N(0,0.25); Ber(0.7)"),
    Param(500, 10, (50,) * 10,
          "Ber(0.5); N(0,1); Ber(0.3); N(0,0.25); Ber(0.7)"),
    Param(500, 10, (25,) * 5 + (75,) * 5,
          "Ber(0.5); N(0,1); Ber(0.3); N(0,0.25); Ber(0.7)"),
    #
    Param(
        500, 5, (100,) * 5,
        "Ber(0.5); N(0,1); Ber(0.3); N(0,0.25); Ber(0.7); N(0, 0.5); Ber(0.2)"),
    Param(
        500, 5, (50,) * 3 + (175,) * 2,
        "Ber(0.5); N(0,1); Ber(0.3); N(0,0.25); Ber(0.7); N(0, 0.5); Ber(0.2)"),
    Param(
        500, 10, (50,) * 10,
        "Ber(0.5); N(0,1); Ber(0.3); N(0,0.25); Ber(0.7); N(0, 0.5); Ber(0.2)"),
    Param(
        500, 10, (25,) * 5 + (75,) * 5,
        "Ber(0.5); N(0,1); Ber(0.3); N(0,0.25); Ber(0.7); N(0, 0.5); Ber(0.2)"),
]

# Plan 2
plan2_settings = [
    Param(60, 3, (20,) * 3, "Ber(0.5); N(0,1); Ber(0.5)"),
    Param(150, 3, (50,) * 3, "Ber(0.5); N(0,1); Ber(0.5)"),
    Param(300, 3, (100,) * 3, "Ber(0.5); N(0,1); Ber(0.5)"),
]


# Plan 3
def plan3_setting(args):
  nk, K, x_dim = args
  nk = nk * x_dim
  N = nk * K
  p = "Ber(0.5)" if x_dim == 1 else "Ber(0.5); N(0, 1)"
<<<<<<< HEAD
  return Param(N=N, K=K, nk=(nk,)*K, p=p)
plan3_settings = list(map(plan3_setting, itertools.product(range(10, 60, 10), [3, 5], [1, 2])))
=======
  return Param(N=N, K=K, nk=nk, p=p)
>>>>>>> cb33a2ef

settings = plan3_settings

plan3_settings = list(
    map(plan3_setting, itertools.product(range(30, 60, 10), [3, 5], [1, 2])))

_settings = plan1_settings + plan2_settings + plan3_settings

settings = []
batch_size = 32
T_star_factorss = ["None"]
eqs = ["eq1", "eq2", "eq3", "eq4", "meta_analysis", "meta_analysis_univariate"]
for (eq, (N, K, nk, p),
     T_star_factors) in itertools.product(eqs, _settings, T_star_factorss):
  if eq == "meta_analysis_univariate":
    eq = "meta_analysis"
    meta_analysis_univariate = True
  else:
    meta_analysis_univariate = False
  x_dim = p.count(";") + 1
  p = p.replace(";", ",").replace(" ", "")
  p = p.replace("Ber", "bernoulli").replace("N", "normal")
<<<<<<< HEAD

  slurm.sbatch(
      textwrap.dedent(f"""
        ROOT_DIR={root_dir}
        source activate varderiv
        cd $ROOT_DIR

        python -m distributed_cox.experiments.run -p -F {storage_dir} with \\
          num_experiments=10000 \\
          eq={eq} \\
          batch_size={batch_size} \\
          data.X_DIM={x_dim} \\
          data.N={N} \\
          data.K={K} \\
          data.group_labels_generator_kind='custom{nk}' \\
          data.group_X='custom([[{p}]],None,None)' \\
          data.T_star_factors='{T_star_factors}' \\
          meta_analysis.univariate={meta_analysis_univariate} \\
        """),
      shell="/bin/bash",
  )
=======
  setting = dict(
      eq=eq,
      batch_size=batch_size,
      data=dict(
          N=N,
          K=K,
          X_dim=x_dim,
          T_star_factors=T_star_factors,
          group_labels_generator_kind=f'custom{nk}',
          group_X=f'custom([[{p}]],None,None)',
      ),
      distributed=dict(
          hessian_use_taylor=True,
          taylor_order=1,
      ),
      meta_analysis=dict(univariate=meta_analysis_univariate),
  )
  settings.append(setting)
>>>>>>> cb33a2ef
<|MERGE_RESOLUTION|>--- conflicted
+++ resolved
@@ -56,12 +56,7 @@
   nk = nk * x_dim
   N = nk * K
   p = "Ber(0.5)" if x_dim == 1 else "Ber(0.5); N(0, 1)"
-<<<<<<< HEAD
-  return Param(N=N, K=K, nk=(nk,)*K, p=p)
-plan3_settings = list(map(plan3_setting, itertools.product(range(10, 60, 10), [3, 5], [1, 2])))
-=======
   return Param(N=N, K=K, nk=nk, p=p)
->>>>>>> cb33a2ef
 
 settings = plan3_settings
 
@@ -84,29 +79,6 @@
   x_dim = p.count(";") + 1
   p = p.replace(";", ",").replace(" ", "")
   p = p.replace("Ber", "bernoulli").replace("N", "normal")
-<<<<<<< HEAD
-
-  slurm.sbatch(
-      textwrap.dedent(f"""
-        ROOT_DIR={root_dir}
-        source activate varderiv
-        cd $ROOT_DIR
-
-        python -m distributed_cox.experiments.run -p -F {storage_dir} with \\
-          num_experiments=10000 \\
-          eq={eq} \\
-          batch_size={batch_size} \\
-          data.X_DIM={x_dim} \\
-          data.N={N} \\
-          data.K={K} \\
-          data.group_labels_generator_kind='custom{nk}' \\
-          data.group_X='custom([[{p}]],None,None)' \\
-          data.T_star_factors='{T_star_factors}' \\
-          meta_analysis.univariate={meta_analysis_univariate} \\
-        """),
-      shell="/bin/bash",
-  )
-=======
   setting = dict(
       eq=eq,
       batch_size=batch_size,
@@ -124,5 +96,4 @@
       ),
       meta_analysis=dict(univariate=meta_analysis_univariate),
   )
-  settings.append(setting)
->>>>>>> cb33a2ef
+  settings.append(setting)