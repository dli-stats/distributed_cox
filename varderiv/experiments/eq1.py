--- conflicted
+++ resolved
@@ -13,23 +13,12 @@
 from sacred import Experiment
 from sacred.utils import apply_backspaces_and_linefeeds
 
-<<<<<<< HEAD
 from varderiv.equations.eq1 import (eq1_log_likelihood, eq1_cov_ad,
-                                    eq1_cov_manual, eq1_cov_robust_ad)
+                                    eq1_cov_manual, eq1_cov_robust_ad,
+                                    eq1_cov_robust2_ad, eq1_cov_robust3_ad)
 from varderiv.generic.model_solve import solve_single
-=======
-from varderiv.equations.eq1 import get_eq1_solver
-from varderiv.equations.eq1 import (eq1_cov_ad, eq1_cov_manual,
-                                    eq1_cov_robust_ad, eq1_cov_robust2_ad,
-                                    eq1_cov_robust3_ad)
->>>>>>> 01c2dc85
 
-from varderiv.experiments.utils import expand_namedtuples
 from varderiv.experiments.utils import run_cov_experiment
-from varderiv.experiments.utils import CovExperimentResultItem
-
-from varderiv.experiments.common import ingredient as base_ingredient
-from varderiv.experiments.common import process_params
 
 # pylint: disable=missing-function-docstring
 
