"""Equation 2."""

import functools

import jax.numpy as np
from jax import jacfwd
from jax import random as jrandom

from varderiv.solver import solve_newton

from varderiv.equations.eq1 import (solve_eq1_manual,
                                    eq1_log_likelihood_grad_ad)
from varderiv.equations.eq1 import eq1_compute_H_ad
from varderiv.equations.eq1 import eq1_compute_W_manual
from varderiv.data import group_data_by_labels, group_by_labels

# pylint: disable=redefined-outer-name

#########################################################
# BEGIN eq2
#########################################################


@functools.partial(np.vectorize, "(N,p),(N),(p),(N),(K,S,p),(K,S),(K,p)->()")
def eq2_log_likelihood(X, delta, beta, group_labels, X_groups, delta_groups,
                       beta_k_hat):
  del X_groups, delta_groups
  beta_k_hat_grouped = np.take(beta_k_hat, group_labels, axis=0)
  ebkx = np.exp(np.einsum("ni,ni->n", X, beta_k_hat_grouped,
                          optimize='optimal'))
  logterm = np.log(
      (1. - np.einsum("ni,ni->n", X, beta - beta_k_hat, optimize="optimal")) *
      ebkx)
  bx = np.dot(X, beta)
  return np.sum((bx - logterm) * delta, axis=0)


precomputed_signature = "(N,c),(N,p),(N,p,p),(N,c),(N,p),(N,p)"


@functools.partial(np.vectorize,
                   signature=f"(N,p),(N),(k,p)->{precomputed_signature}")
def _precompute_eq2_terms(X, group_labels, beta_k_hat):
  """Precomputes some tensors for equation 2."""
  beta_k_hat_grouped = np.take(beta_k_hat, group_labels, axis=0)

  beta_k_hat_X = np.einsum("bi,bi->b",
                           X,
                           beta_k_hat_grouped,
                           optimize='optimal')
  e_beta_k_hat_X = np.exp(beta_k_hat_X).reshape((-1, 1))
  X_e_beta_k_hat_X = X * e_beta_k_hat_X

  XX_e_beta_k_hat_X = np.einsum('bi,bj,bk->bij',
                                X,
                                X,
                                e_beta_k_hat_X,
                                optimize='optimal')

  e_beta_k_hat_X_cs = np.cumsum(e_beta_k_hat_X, 0)
  X_e_beta_k_hat_X_cs = np.cumsum(X_e_beta_k_hat_X, 0)
  return e_beta_k_hat_X, X_e_beta_k_hat_X, XX_e_beta_k_hat_X, \
    e_beta_k_hat_X_cs, X_e_beta_k_hat_X_cs, beta_k_hat_grouped


@functools.partial(np.vectorize,
                   signature=f"(N,p),(N),{precomputed_signature},(p)->(N,p)")
def eq2_compute_W(X, delta, e_beta_k_hat_X, X_e_beta_k_hat_X, XX_e_beta_k_hat_X,
                  e_beta_k_hat_X_cs, X_e_beta_k_hat_X_cs, beta_k_hat_grouped,
                  beta):
  """Computes W matrix.

  W is a N by X_DIM matrix that is same as left side of eq2_ll_grad, without
  the final summation over all the deltas.
  """
  # TODO(camyang) better docstring, explain W
  del delta, e_beta_k_hat_X
  beta_sub_beta_k_hat = beta - beta_k_hat_grouped
  xxebxbmb = np.einsum("bij,bj->bi",
                       XX_e_beta_k_hat_X,
                       beta_sub_beta_k_hat,
                       optimize='optimal')

  xebxbmb = np.einsum("bi,bi->b",
                      X_e_beta_k_hat_X,
                      beta_sub_beta_k_hat,
                      optimize='optimal')
  xxebxbmb_cs = np.cumsum(xxebxbmb, 0)
  xebxbmb_cs = np.cumsum(xebxbmb, 0).reshape((-1, 1))

  W = X - ((X_e_beta_k_hat_X_cs + xxebxbmb_cs) /
           (e_beta_k_hat_X_cs + xebxbmb_cs))
  return W


@functools.partial(np.vectorize,
                   signature=f"(N,p),(N),{precomputed_signature},(p)->(N,p)")
def eq2_compute_eq1_W(X, delta, e_beta_k_hat_X, X_e_beta_k_hat_X,
                      XX_e_beta_k_hat_X, e_beta_k_hat_X_cs, X_e_beta_k_hat_X_cs,
                      beta_k_hat_grouped, beta):
  """Computes the each group's W by eq1.
  """
  del (delta, e_beta_k_hat_X, X_e_beta_k_hat_X, XX_e_beta_k_hat_X,
       beta_k_hat_grouped, beta)
  W = X - X_e_beta_k_hat_X_cs / e_beta_k_hat_X_cs
  return W


@functools.partial(np.vectorize,
                   signature=f"(N,p),(N),{precomputed_signature},(p)->(p)")
def eq2_rest(X, delta, e_beta_k_hat_X, X_e_beta_k_hat_X, XX_e_beta_k_hat_X,
             e_beta_k_hat_X_cs, X_e_beta_k_hat_X_cs, beta_k_hat_grouped, beta):
  W = eq2_compute_W(X, delta, e_beta_k_hat_X, X_e_beta_k_hat_X,
                    XX_e_beta_k_hat_X, e_beta_k_hat_X_cs, X_e_beta_k_hat_X_cs,
                    beta_k_hat_grouped, beta)
  return np.sum(W * delta.reshape((-1, 1)), axis=0)


@functools.partial(np.vectorize, signature="(N,p),(N),(N),(k,p),(p)->(p)")
def eq2_jac_manual(X, delta, group_labels, beta_k_hat, beta):
  precomputed = _precompute_eq2_terms(X, group_labels, beta_k_hat)
  return eq2_rest(X, delta, *precomputed, beta)


@functools.lru_cache(maxsize=None)
def get_eq2_rest_solver(solver_max_steps=10):
  """HOF for getting Eq 2's solve rest function."""

  def eq2_solve_rest(X, delta, K, group_labels, X_groups, delta_groups,
                     beta_k_hat, beta_guess):
    """Function used by `solve_grouped_eq_batch`, customized for Eq 2."""

    del K, X_groups, delta_groups

    precomputed = _precompute_eq2_terms(X, group_labels, beta_k_hat)

    @functools.partial(
        np.vectorize,
        signature=f"(N,p),(N),{precomputed_signature},(p)->(p),(p),()")
    def _solve(X, delta, e_beta_k_hat_X, X_e_beta_k_hat_X, XX_e_beta_k_hat_X,
               e_beta_k_hat_X_cs, X_e_beta_k_hat_X_cs, beta_k_hat_grouped,
               beta_guess):
      return solve_newton(functools.partial(eq2_rest, X, delta, e_beta_k_hat_X,
                                            X_e_beta_k_hat_X, XX_e_beta_k_hat_X,
                                            e_beta_k_hat_X_cs,
                                            X_e_beta_k_hat_X_cs,
                                            beta_k_hat_grouped),
                          beta_guess,
                          max_num_steps=solver_max_steps)

    return _solve(X, delta, *precomputed, beta_guess)

  return eq2_solve_rest


eq2_solve_rest = get_eq2_rest_solver()


def solve_grouped_eq_batch(  # pylint: disable=too-many-arguments
    X,
    delta,
    K,
    group_labels,
    X_groups=None,
    delta_groups=None,
    initial_guess=None,
    solve_eq1_fn=solve_eq1_manual,
    solve_rest_fn=eq2_solve_rest,
    log=False,
    log_solve_rest_name="Eq2"):
  """Common function used by Equation 2 and 4.

  This function is done in few stages:
    1. Arguments are tested to see if we are in batch mode, if not, necessary
      arguments are turned into batch of size 1.
    2. A single group_size is decided over all batch and all groups. All groups
      are padded and converted; then a single solve_eq_fn is invoked to solve
      for all groups at the same time.
    3. solve_rest is invoked across batch and result is returned.

  Note that this function DOES NOT perform any jitting. For one, groupping data
  cannot be jitt'ed currently in jax. User is responsible for passing in jitt'ed
  versions of `solve_eq1_fn` and `solve_rest_fn` if desirable.

  Returns:
    beta_k_hat: solved K groups of beta_k_hat,
    beta: final solution beta
  """
  if len(X.shape) == 2:
    # We are not in batch mode
    assert len(delta.shape) == 1
    assert len(group_labels.shape) == 1
    X = X.reshape((1,) + X.shape)
    delta = delta.reshape((1,) + delta.shape)
    group_labels = group_labels.reshape((1,) + group_labels.shape)
    initial_guess = initial_guess.reshape((1,) + initial_guess.shape)
  assert len(X.shape) == 3

  batch_size = X.shape[0]
  X_dim = X.shape[-1]

  if initial_guess is None:
    initial_guess = np.zeros((batch_size, X_dim))

  assert initial_guess.shape == (batch_size, X_dim)

  step_1_initial_guess = np.broadcast_to(initial_guess, (K, batch_size, X_dim))
  step_1_initial_guess = np.transpose(step_1_initial_guess, axes=[1, 0, 2])
  assert step_1_initial_guess.shape == (batch_size, K, X_dim)

  if X_groups is None or delta_groups is None:
    X_groups, delta_groups = group_data_by_labels(batch_size, K, X, delta,
                                                  group_labels)

  group_size = delta_groups.shape[-1]
  assert X_groups.shape == (batch_size, K, group_size, X_dim)
  assert delta_groups.shape == (batch_size, K, group_size)

  eq1_sols = solve_eq1_fn(X_groups, delta_groups, step_1_initial_guess)
  if log:
    for i, sol_single_batch in enumerate(
        zip(eq1_sols.guess, eq1_sols.value, eq1_sols.step)):
      for k, (beta, value, step) in enumerate(zip(*sol_single_batch)):
        print("batch {} solved Eq1 for group {} "
              "beta={} value={} in {} steps".format(i, k, beta, value, step))

  beta_k_hat = eq1_sols.guess
  rest_sol = solve_rest_fn(X, delta, K, group_labels, X_groups, delta_groups,
                           beta_k_hat, initial_guess)

  if log:
    print("Solved {} beta={} value={} in {} steps".format(
        log_solve_rest_name, *rest_sol))

  return eq1_sols, rest_sol


solve_eq2 = functools.partial(solve_grouped_eq_batch,
                              solve_rest_fn=eq2_solve_rest)

#########################################################
# BEGIN eq2 cov
#########################################################

# Take gradient with respect to beta and beta_k_hat
eq2_compute_I_row = jacfwd(eq2_jac_manual, (-2, -1))


def eq2_compute_I_row_wrapped(X, delta, X_groups, delta_groups, group_labels,
                              beta_k_hat, beta):
  del X_groups, delta_groups
  return eq2_compute_I_row(X, delta, group_labels, beta_k_hat, beta)


@functools.partial(np.vectorize, signature="(N,p),(N),(N),(k,p),(p)->(N,p)")
def eq2_compute_pt2_W(X, delta, group_labels, beta_k_hat, beta):
  precomputed = _precompute_eq2_terms(X, group_labels, beta_k_hat)
  pt2_W = eq2_compute_W(X, delta, *precomputed, beta)
  return pt2_W


def eq2_compute_B(X, delta, X_groups, delta_groups, group_labels, beta_k_hat,
                  beta):
  N = X.shape[0]
  K = X_groups.shape[0]
  Nk = X_groups.shape[1]
  X_dim = X_groups.shape[2]  # pylint: disable=unused-variable
  pt1_W = eq1_compute_W_manual(X_groups, delta_groups,
                               beta_k_hat)  # K x Nk x X_DIM
  pt2_W = eq2_compute_pt2_W(X, delta, group_labels, beta_k_hat,
                            beta)  # N x X_DIM
  pt1_W = pt1_W * delta_groups.reshape((K, Nk, 1))
  pt2_W = pt2_W * delta.reshape((N, 1))
  B_diag_wo_last = np.einsum("kbi,kbj->kij", pt1_W, pt1_W, optimize="optimal")
<<<<<<< HEAD
  B_diag_last = np.einsum("ni,nj->ij", pt2_W, pt2_W, optimize="optimal")
  pt2_W_grouped = group_by_labels(K, Nk, pt2_W, group_labels)
=======
  B_diag_last = np.einsum("ki,kj->ij", pt2_W, pt2_W, optimize="optimal")
  pt2_W_grouped = group_by_labels(pt2_W, group_labels, K=K, group_size=Nk)
>>>>>>> 01c2dc85
  B_row_wo_last = np.einsum("kbi,kbj->kij",
                            pt2_W_grouped,
                            pt1_W,
                            optimize="optimal")
  return B_diag_wo_last, B_diag_last, B_row_wo_last


@functools.lru_cache(maxsize=None)
def get_cov_beta_k_correction_fn(compute_I_row_wrapped_fn,
                                 compute_B_fn,
                                 robust=False,
                                 eq1_ll_grad_fn=eq1_log_likelihood_grad_ad,
                                 eq1_compute_H_fn=eq1_compute_H_ad):
  """HOF for covariance computation with beta_k correction."""

  if not robust:
    del eq1_ll_grad_fn

  @functools.partial(np.vectorize,
                     signature="(N,p),(N),(k,s,p),(k,s),(N),(k,p),(p)->(p,p)")
  def wrapped(X, delta, X_groups, delta_groups, group_labels, beta_k_hat, beta):
    """Computes Eq 2 cov with beta_k correction.

    Computes hessian using AD, then adjust with beta_k variances.
    This function is not vectorized itself.

    Args:
      - compute_I_row_wrapped_fn: a *vectorized* function that computes the last
        row in I matrix.
    """

    I_diag_wo_last = -eq1_compute_H_fn(X_groups, delta_groups, beta_k_hat)  # pylint:disable=invalid-unary-operand-type

    I_row, I_diag_last = compute_I_row_wrapped_fn(X, delta, X_groups,
                                                  delta_groups, group_labels,
                                                  beta_k_hat, beta)

    I_row, I_diag_last = -I_row, -I_diag_last

    if not robust:
      cov = cov_pure_analytical_from_I(I_diag_wo_last, I_diag_last, I_row)
    else:
      B_diag_wo_last, B_diag_last, B_row_wo_last = compute_B_fn(
          X, delta, X_groups, delta_groups, group_labels, beta_k_hat, beta)

      cov = cov_pure_analytical_from_I_robust(I_diag_wo_last, I_diag_last,
                                              I_row, B_diag_wo_last,
                                              B_diag_last, B_row_wo_last)
    return cov

  return wrapped


@functools.partial(np.vectorize, signature="(k,p,p),(p,p),(p,k,p)->(p,p)")
def cov_pure_analytical_from_I(I_diag_wo_last, I_diag_last, I_row):
  """
  Args:
    - I_diag_wo_last: array of shape (K, P, P)
    - I_diag_last: array of shape (P, P)
    - I_row: array of shape (P, K, P)
  """
  I_diag_inv_last = np.linalg.inv(I_diag_last)
  I_diag_inv_wo_last = np.linalg.inv(I_diag_wo_last)

  S = np.einsum("ab,bBc->Bac", I_diag_inv_last, I_row, optimize="optimal")
  cov = np.einsum(
      "Bab,Bbc,Bdc->ad", S, I_diag_inv_wo_last, S,
      optimize='optimal') + I_diag_inv_last

  return cov


@functools.partial(
    np.vectorize,
    signature="(k,p,p),(p,p),(p,k,p),(k,p,p),(p,p),(k,p,p)->(p,p)")
def cov_pure_analytical_from_I_robust(I_diag_wo_last, I_diag_last, I_row,
                                      B_diag_wo_last, B_diag_last,
                                      B_row_wo_last):
  """Computes I^-1 B I"""
  I_diag_inv_last = np.linalg.inv(I_diag_last)
  I_diag_inv_wo_last = np.linalg.inv(I_diag_wo_last)

  S = np.einsum("ab,bBc,Bcd->Bad",
                I_diag_inv_last,
                I_row,
                I_diag_inv_wo_last,
                optimize="optimal")

  sas = np.einsum("Bab,Bbc,Bdc->ad", S, B_diag_wo_last, S, optimize="optimal")
  sb1s = np.einsum("ab,Bbc,Bdc->ad",
                   I_diag_inv_last,
                   B_row_wo_last,
                   S,
                   optimize="optimal")
  sb2s = np.einsum("Bab,Bbc,dc->ad",
                   S,
                   B_row_wo_last,
                   I_diag_inv_last,
                   optimize="optimal")
  scs = np.einsum('ab,bc,dc->ad',
                  I_diag_inv_last,
                  B_diag_last,
                  I_diag_inv_last,
                  optimize='optimal')
  cov = sas - sb1s - sb2s + scs
  return cov


get_eq2_cov_beta_k_correction_fn = functools.partial(
    get_cov_beta_k_correction_fn, eq2_compute_I_row_wrapped, eq2_compute_B)

eq2_compute_H = jacfwd(eq2_jac_manual, -1)


@functools.partial(np.vectorize,
                   signature="(N,p),(N),(N),(k,p),(p)->(p,p),(p,p)")
def eq2_cov_robust_ad_impl(X, delta, group_labels, beta_k_hat, beta):
  """Computes covariance for eq2 with AD jacobian.

  Not really robust! Name from `Robust Estimate`.
  Uses AD to computes Hessian of equation 2, then return
                `H^-1 J H^-1`
  """
  # TODO(camyang) this is not optimized

  precomputed = _precompute_eq2_terms(X, group_labels, beta_k_hat)

  H = jacfwd(eq2_rest, -1)(X, delta, *precomputed, beta)

  # compute J
  W = eq2_compute_W(X, delta, *precomputed, beta)
  W2 = np.einsum("bi,bj->bij", W, W, optimize='optimal')
  J = np.sum(W2 * delta.reshape((-1, 1, 1)), axis=0)

  H_inv = np.linalg.inv(H)
  ret = H_inv @ J @ H_inv

  return -H_inv, ret


def eq2_cov_robust_ad(X, delta, X_groups, delta_groups, group_labels,
                      beta_k_hat, beta):

  del X_groups, delta_groups

  ret = eq2_cov_robust_ad_impl(X, delta, group_labels, beta_k_hat, beta)

  return ret[1]


# Default
eq2_cov_beta_k_correction = get_eq2_cov_beta_k_correction_fn(
    robust=False, eq1_compute_H_fn=eq1_compute_H_ad)
eq2_cov_beta_k_correction_robust = get_eq2_cov_beta_k_correction_fn(
    robust=True,
    eq1_ll_grad_fn=eq1_log_likelihood_grad_ad,
    eq1_compute_H_fn=eq1_compute_H_ad)
eq2_cov = eq2_cov_beta_k_correction

#########################################################
# END
#########################################################

if __name__ == '__main__':
  N = 500
  K = 3
  X_DIM = 3
  from varderiv.data import data_generator, group_sizes_generator
  k1, k2 = jrandom.split(jrandom.PRNGKey(0))
  group_sizes = group_sizes_generator(N, K, "same")
  T, X, delta, beta, group_labels = data_generator(N,
                                                   X_DIM,
                                                   group_sizes,
                                                   return_T=True)(k1)
  X_groups, delta_groups = group_data_by_labels(1, K, X, delta, group_labels)
  sol_pt1, sol_pt2 = solve_eq2(X,
                               delta,
                               K,
                               group_labels,
                               initial_guess=beta,
                               log=True)
  beta_k_hat = sol_pt1.guess
  beta_hat = sol_pt2.guess
  cov_beta_k_correction = eq2_cov_beta_k_correction(X, delta, X_groups,
                                                    delta_groups, group_labels,
                                                    beta_k_hat, beta_hat)<|MERGE_RESOLUTION|>--- conflicted
+++ resolved
@@ -7,6 +7,7 @@
 from jax import random as jrandom
 
 from varderiv.solver import solve_newton
+from varderiv.generic.model_solve import sum_log_likelihood
 
 from varderiv.equations.eq1 import (solve_eq1_manual,
                                     eq1_log_likelihood_grad_ad)
@@ -21,19 +22,25 @@
 #########################################################
 
 
-@functools.partial(np.vectorize, "(N,p),(N),(p),(N),(K,S,p),(K,S),(K,p)->()")
-def eq2_log_likelihood(X, delta, beta, group_labels, X_groups, delta_groups,
-                       beta_k_hat):
-  del X_groups, delta_groups
+@functools.partial(np.vectorize,
+                   signature="(N,p),(N),(p),(N),(K,S,p),(K,S),(K,p)->(K,S)")
+def batch_eq2_log_likelihood(X, delta, beta, group_labels, X_groups,
+                             delta_groups, beta_k_hat):
+  del delta_groups
+  K, group_size, _ = X_groups.shape
   beta_k_hat_grouped = np.take(beta_k_hat, group_labels, axis=0)
   ebkx = np.exp(np.einsum("ni,ni->n", X, beta_k_hat_grouped,
                           optimize='optimal'))
-  logterm = np.log(
-      (1. - np.einsum("ni,ni->n", X, beta - beta_k_hat, optimize="optimal")) *
-      ebkx)
+  logterm = np.log((1. - np.einsum(
+      "ni,ni->n", X, beta - beta_k_hat_grouped, optimize="optimal")) * ebkx)
   bx = np.dot(X, beta)
-  return np.sum((bx - logterm) * delta, axis=0)
-
+  batch_loglik = (bx - logterm) * delta
+  return group_by_labels(group_labels, batch_loglik, K=K, group_size=group_size)
+
+
+eq2_log_likelihood = np.vectorize(
+    sum_log_likelihood(batch_eq2_log_likelihood),
+    signature="(N,p),(N),(p),(N),(K,S,p),(K,S),(K,p)->()")
 
 precomputed_signature = "(N,c),(N,p),(N,p,p),(N,c),(N,p),(N,p)"
 
@@ -272,13 +279,8 @@
   pt1_W = pt1_W * delta_groups.reshape((K, Nk, 1))
   pt2_W = pt2_W * delta.reshape((N, 1))
   B_diag_wo_last = np.einsum("kbi,kbj->kij", pt1_W, pt1_W, optimize="optimal")
-<<<<<<< HEAD
   B_diag_last = np.einsum("ni,nj->ij", pt2_W, pt2_W, optimize="optimal")
-  pt2_W_grouped = group_by_labels(K, Nk, pt2_W, group_labels)
-=======
-  B_diag_last = np.einsum("ki,kj->ij", pt2_W, pt2_W, optimize="optimal")
   pt2_W_grouped = group_by_labels(pt2_W, group_labels, K=K, group_size=Nk)
->>>>>>> 01c2dc85
   B_row_wo_last = np.einsum("kbi,kbj->kij",
                             pt2_W_grouped,
                             pt1_W,
